--- conflicted
+++ resolved
@@ -1,7 +1,7 @@
-# We're using Debian Slim Buster image
-FROM python:3.8-slim-buster
+@ -1,9 +1,37 @@
+FROM gitpod/workspace-full
 
-<<<<<<< HEAD
+USER gitpod
 # Installing Required Packages
 RUN apt update && apt upgrade -y && \
     apt install --no-install-recommends -y \
@@ -28,67 +28,13 @@
     libyaml-dev \
     && rm -rf /var/lib/apt/lists /var/cache/apt/archives /tmp
 
-# Pypi package Repo upgrade
-RUN pip3 install --upgrade pip setuptools
-
-=======
-ENV PIP_NO_CACHE_DIR 1
-
-RUN sed -i.bak 's/us-west-2\.ec2\.//' /etc/apt/sources.list
-
-# Installing Required Packages
-RUN apt update && apt upgrade -y && \
-    apt install --no-install-recommends -y \
-    debian-keyring \
-    debian-archive-keyring \
-    bash \
-    bzip2 \
-    curl \
-    git \
-    sudo \
-    util-linux \
-    libffi-dev \
-    libjpeg-dev \
-    libjpeg62-turbo-dev \
-    libwebp-dev \
-    linux-headers-amd64 \
-    musl-dev \
-    musl \
-    python3-lxml \
-    libpq-dev \
-    libcurl4-openssl-dev \
-    libxml2-dev \
-    libxslt1-dev \
-    python3-pip \
-    python3-requests \
-    python3-tz \
-    python3-aiohttp \
-    openssl \
-    pv \
-    jq \
-    wget \
-    python3 \
-    python3-dev \
-    libreadline-dev \
-    libyaml-dev \
-    zlib1g \
-    libssl-dev \
-    libopus0 \
-    libopus-dev \
-    && rm -rf /var/lib/apt/lists /var/cache/apt/archives /tmp
 
 # Pypi package Repo upgrade
 RUN pip3 install --upgrade pip setuptools
 
->>>>>>> e6c4ee54
 # Copy Python Requirements to /root/GitGram
 RUN git clone https://github.com/pokurt/GitGram.git /root/GitGram
 WORKDIR /root/GitGram
 
-<<<<<<< HEAD
-=======
-ENV PATH="/home/gitgram/bin:$PATH"
-
->>>>>>> e6c4ee54
 # Install requirements
 RUN sudo pip3 install -U -r requirements.txt